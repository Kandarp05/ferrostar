<!doctype html>
<html lang="en">
  <head>
    <meta charset="UTF-8" />
    <meta name="viewport" content="width=device-width, initial-scale=1.0" />
    <title>Ferrostar Web Demo</title>
    <link rel="stylesheet" href="./src/index.css" />
    <link
      href="https://unpkg.com/maplibre-gl@latest/dist/maplibre-gl.css"
      rel="stylesheet"
    />
    <link
      href="https://unpkg.com/@stadiamaps/maplibre-search-box/dist/maplibre-search-box.css"
      rel="stylesheet"
    />

    <style>
      .map-container {
        position: relative;
        height: 100%;
        width: 100%;
      }

      .map-element {
        height: 100%;
        width: 100%;
      }

      #ferrostar {
        position: absolute;
      }
    </style>
  </head>
  <body>
    <p>
      Search and select a destination, or
      <button id="simulate">Simulate Navigation</button>
    </p>

    <p style="margin-top: 0">
      <input type="checkbox" id="voiceGuidance" />
      <label for="voiceGuidance">Enable voice guidance (sound on)</label>
      <input type="checkbox" id="shouldRecord" />
      <label for="shouldRecord">Record</label>
    </p>

    <!--
This should not require any API key if run via `npm run dev`.
Learn how to get a free prod API key here: https://docs.stadiamaps.com/authentication/.
See https://stadiamaps.github.io/ferrostar/vendors.html for more info on basemap vendors.
-->
    <div class="map-container">
      <ferrostar-map id="ferrostar"></ferrostar-map>
      <ferrostar-core
        id="ferrostar-core"
        valhallaEndpointUrl="https://api.stadiamaps.com/route/v1"
        profile="bicycle"
      ></ferrostar-core>
      <div class="map-element" id="mapElement"></div>
    </div>

    <script type="module">
      import {
        FerrostarMap,
        FerrostarCore,
        SimulatedLocationProvider,
        BrowserLocationProvider,
      } from "@stadiamaps/ferrostar-webcomponents";
      import mapLibreGL from "maplibre-gl";
      import { MapLibreSearchControl } from "@stadiamaps/maplibre-search-box";

      // TODO: type + use TypeScript enum
      const config = {
        stepAdvanceCondition: {
          DistanceEntryExit: {
            minimumHorizontalAccuracy: 25,
            distanceToEndOfStep: 30,
            distanceAfterEndStep: 5,
            hasReachedEndOfCurrentStep: false,
          },
        },
        arrivalStepAdvanceCondition: {
          DistanceToEndOfStep: {
            distance: 30,
            minimumHorizontalAccuracy: 25,
          },
        },
        routeDeviationTracking: {
          StaticThreshold: {
            minimumHorizontalAccuracy: 25,
            maxAcceptableDeviation: 10.0,
          },
        },
        snappedLocationCourseFiltering: "Raw",
        waypointAdvance: {
          WaypointWithinRange: 100,
        },
      };

      async function onload() {
        // Set up and customize your map instance as desired
        const mapInstance = new mapLibreGL.Map({
          container: "mapElement",
          style: "https://tiles.stadiamaps.com/styles/outdoors.json",
          center: { lng: -122.42, lat: 37.81 },
          zoom: 16,
          pitch: 45,
          attributionControl: { compact: true },
        });

        // Get a reference to the Ferrostar map component
        const ferrostarMap = document.getElementById("ferrostar");
        const ferrostarCore = document.getElementById("ferrostar-core");
        ferrostarMap.map = mapInstance;

        // Create a search control.
        const searchBox = new MapLibreSearchControl({
          onResultSelected: async (feature) => {
            const coordinates = feature.geometry.coordinates;
            const waypoints = [
              {
                coordinate: { lat: coordinates[1], lng: coordinates[0] },
                kind: "Break",
              },
            ];

            // FIXME: This is a hack basically to support the demo page that should go away.
            if (
              !ferrostarCore.locationProvider ||
              ferrostarCore.locationProvider instanceof
                SimulatedLocationProvider
            ) {
              ferrostarCore.locationProvider = new BrowserLocationProvider();
            }

            // Fetch the user's current location.
            // If we have a cached one that's no older than 30 seconds,
            // skip waiting for an update and use the slightly stale location.
            const location =
              await ferrostarCore.locationProvider.getCurrentLocation(30_000);

            // Use the acquired user location to request the route
            const routes = await ferrostarCore.getRoutes(location, waypoints);
            const route = routes[0];
            ferrostarMap.route = route;
            ferrostarMap.linkWith(ferrostarCore);

            // Start the navigation
            ferrostarCore.startNavigation(route, config);
          },
        });

        ferrostarCore.options = {
          costing_options: { bicycle: { use_roads: 0.2 } },
        };
        ferrostarMap.geolocateOnLoad = false;

        const shouldRecordCheckbox = document.getElementById("shouldRecord");

        mapInstance.on("load", (_) => {
          // Post-first-load configuration
          mapInstance.addControl(searchBox, "top-left");
        });
        ferrostarCore.onNavigationStart = () => {
          // Remove our search box when navigation starts
<<<<<<< HEAD
          mapInstance.removeControl(searchBox);
=======
          map.removeControl(searchBox);
          // Prevent user from changing shouldRecord during navigation
          shouldRecordCheckbox.disabled = true;
>>>>>>> d81e1904
        };
        ferrostarCore.onNavigationStop = () => {
          // Put the search box back when we stop
<<<<<<< HEAD
          mapInstance.addControl(searchBox, "top-left");
=======
          map.addControl(searchBox, "top-left");
          shouldRecordCheckbox.disabled = false;
>>>>>>> d81e1904
        };

        const simulateNavigationButton = document.getElementById("simulate");

        shouldRecordCheckbox.addEventListener("change", (event) => {
          ferrostar.should_record = event.target.checked;
        });

        // Button to start simulated navigation
        simulateNavigationButton.addEventListener("click", async () => {
          // Simulated location
          const initialSimulatedLocation = {
            coordinates: { lat: 37.807770999999995, lng: -122.41970699999999 },
            horizontalAccuracy: 6.0,
            courseOverGround: null,
            timestamp: Date.now(),
            speed: null,
          };

          const simulatedWaypoints = [
            { coordinate: { lat: 37.807587, lng: -122.428411 }, kind: "Break" },
          ];

          // Request the route
          const routes = await ferrostarCore.getRoutes(
            initialSimulatedLocation,
            simulatedWaypoints,
          );
          const route = routes[0];

          // Set the simulated location provider
          const locationProvider = new SimulatedLocationProvider();
          locationProvider.lastLocation = initialSimulatedLocation;
          locationProvider.warpFactor = 2;
          locationProvider.setSimulatedRoute(route);

          // Start the navigation
          ferrostarMap.route = route;
          ferrostarMap.linkWith(ferrostarCore, true);
          ferrostarCore.locationProvider = locationProvider;
          ferrostarCore.startNavigation(route, config);
        });

        const voiceGuidanceCheckbox = document.getElementById("voiceGuidance");
        voiceGuidanceCheckbox.addEventListener("change", (event) => {
          ferrostarCore.useVoiceGuidance = event.target.checked;
        });
      }

      // Initialize Ferrostar and the control buttons
      if (document.readyState === "loading") {
        document.addEventListener("DOMContentLoaded", onload);
      } else {
        onload();
      }
    </script>
  </body>
</html><|MERGE_RESOLUTION|>--- conflicted
+++ resolved
@@ -163,22 +163,14 @@
         });
         ferrostarCore.onNavigationStart = () => {
           // Remove our search box when navigation starts
-<<<<<<< HEAD
           mapInstance.removeControl(searchBox);
-=======
-          map.removeControl(searchBox);
           // Prevent user from changing shouldRecord during navigation
           shouldRecordCheckbox.disabled = true;
->>>>>>> d81e1904
         };
         ferrostarCore.onNavigationStop = () => {
           // Put the search box back when we stop
-<<<<<<< HEAD
           mapInstance.addControl(searchBox, "top-left");
-=======
-          map.addControl(searchBox, "top-left");
           shouldRecordCheckbox.disabled = false;
->>>>>>> d81e1904
         };
 
         const simulateNavigationButton = document.getElementById("simulate");
