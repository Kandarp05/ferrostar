--- conflicted
+++ resolved
@@ -1,19 +1,8 @@
 import { css, html, LitElement, PropertyValues } from "lit";
-<<<<<<< HEAD
 import { customElement, property } from "lit/decorators.js";
 import maplibregl, { GeolocateControl, Marker } from "maplibre-gl";
 import CloseSvg from "./assets/directions/close.svg";
 import { TripState } from "@stadiamaps/ferrostar";
-=======
-import { customElement, property, state } from "lit/decorators.js";
-import maplibregl, { GeolocateControl, Map } from "maplibre-gl";
-import {
-  NavigationController,
-  RouteAdapter,
-  SerializableNavState,
-  TripState,
-} from "@stadiamaps/ferrostar";
->>>>>>> d81e1904
 import "./instructions-view";
 import "./trip-progress-view";
 import { StateProvider as StateProvider } from "./types";
@@ -33,13 +22,8 @@
   @property({ type: Object })
   map!: maplibregl.Map;
 
-<<<<<<< HEAD
   @property({ type: Object })
   stateProvider: any;
-=======
-  @state()
-  protected _navState: SerializableNavState | null = null;
->>>>>>> d81e1904
 
   /**
    *  Styles to load which will apply inside the component
@@ -60,22 +44,8 @@
   showNavigationUI: boolean = false;
 
   /**
-<<<<<<< HEAD
    * Should the user marker be shown on the map.
    * This is optional and defaults to false.
-=======
-   * A boolean flag indicating whether recording should occur.
-   *
-   * When set to `true`, the system will perform recording operations.
-   * When set to `false`, recording operations are disabled.
-   */
-  @property({ type: Boolean })
-  should_record: boolean = false;
-
-  /**
-   * Enables voice guidance via the web speech synthesis API.
-   * Defaults to false.
->>>>>>> d81e1904
    */
   @property({ type: Boolean })
   showUserMarker: boolean = false;
@@ -189,6 +159,17 @@
 
   constructor() {
     super();
+
+    // A workaround for avoiding "Illegal invocation"
+    if (this.httpClient === fetch) {
+      this.httpClient = this.httpClient.bind(window);
+    }
+  }
+
+  updated(changedProperties: PropertyValues<this>) {
+    if (changedProperties.has("locationProvider") && this.locationProvider) {
+      this.locationProvider.updateCallback = this.onLocationUpdated.bind(this);
+    }
   }
 
   firstUpdated() {
@@ -261,7 +242,6 @@
     if (this.showUserMarker) this.renderUserLocationMarker();
   }
 
-<<<<<<< HEAD
   /**
    * Renders a route on the map.
    * If a route already exists, it clears the previous route before rendering a new one.
@@ -270,35 +250,6 @@
   private renderRoute() {
     // Remove existing route if present
     this.clearRoute();
-=======
-  // TODO: types
-  startNavigation(route: any, config: any) {
-    this.locationProvider.start();
-    if (this.onNavigationStart && this.map) this.onNavigationStart(this.map);
-
-    // Initialize the navigation controller
-    this.navigationController = new NavigationController(
-      route,
-      config,
-      this.should_record,
-    );
-    this.locationProvider.updateCallback = this.onLocationUpdated.bind(this);
-
-    // Initialize the trip state
-    const startingLocation = this.locationProvider.lastLocation
-      ? this.locationProvider.lastLocation
-      : {
-          coordinates: route.geometry[0],
-          horizontalAccuracy: 0.0,
-          courseOverGround: null,
-          timestamp: Date.now(),
-          speed: null,
-        };
-
-    this.navStateUpdate(
-      this.navigationController.getInitialState(startingLocation),
-    );
->>>>>>> d81e1904
 
     if (!this.route?.geometry) return;
 
@@ -349,7 +300,6 @@
     );
   }
 
-<<<<<<< HEAD
   /**
    * Renders or updates the user's location marker on the map. If a marker already exists, its position is updated.
    * Otherwise, a new marker is created and added to the map.
@@ -360,42 +310,6 @@
     }
 
     const userLocation = this.tripState.Navigating.userLocation;
-=======
-  async stopNavigation() {
-    // TODO: Factor out the UI layer from the core
-    this.routeAdapter?.free();
-    this.routeAdapter = null;
-
-    if (this.should_record) {
-      let recording = this.navigationController?.get_recording(
-        this._navState?.recordingEvents,
-      );
-      // TODO: Figure out how to generate unique filename
-      this.saveJsonStringToFile("recording.json", recording);
-    }
-
-    this.navigationController?.free();
-    this.navigationController = null;
-    this.navStateUpdate(null);
-    this.clearMap();
-    if (this.locationProvider) this.locationProvider.updateCallback = null;
-    if (this.onNavigationStop && this.map) this.onNavigationStop(this.map);
-  }
-
-  private saveJsonStringToFile(filename: string, jsonString: string) {
-    const blob = new Blob([jsonString], { type: "application/json" });
-    const link = document.createElement("a");
-    link.href = URL.createObjectURL(blob);
-    link.download = filename;
-    link.click();
-    URL.revokeObjectURL(link.href);
-  }
-
-  private navStateUpdate(newState: SerializableNavState | null) {
-    this._navState = newState;
-    this.onTripStateChange?.(newState?.tripState || null);
-  }
->>>>>>> d81e1904
 
     if (this.userLocationMarker) {
       this.userLocationMarker.setLngLat([
