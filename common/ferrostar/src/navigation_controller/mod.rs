//! The navigation state machine.

pub mod models;
pub mod recording;
pub mod step_advance;

#[cfg(test)]
pub(crate) mod test_helpers;

use crate::{
    algorithms::{
        advance_step, apply_snapped_course, calculate_trip_progress,
        index_of_closest_segment_origin, snap_user_location_to_line,
    },
    models::{Route, RouteStep, UserLocation, Waypoint},
    navigation_controller::models::TripSummary,
};
use chrono::Utc;
use geo::{
    algorithm::{Distance, Haversine},
    geometry::{LineString, Point},
};
use models::{
    NavState, NavigationControllerConfig, StepAdvanceStatus, TripState, WaypointAdvanceMode,
};
use std::clone::Clone;
use std::sync::Arc;

#[cfg(feature = "wasm-bindgen")]
use crate::navigation_controller::models::{JsNavState, SerializableNavigationControllerConfig};
#[cfg(feature = "wasm-bindgen")]
use wasm_bindgen::{prelude::wasm_bindgen, JsValue};

/// Core interface for navigation functionalities.
///
/// This trait defines the essential operations for a navigation state manager.
/// This lets us build additional layers (e.g. event logging)
/// around [`NavigationController`] in a composable manner.
#[cfg_attr(feature = "uniffi", uniffi::export)]
pub trait Navigator: Send + Sync {
    fn get_initial_state(&self, location: UserLocation) -> NavState;
    fn advance_to_next_step(&self, state: NavState) -> NavState;
    fn update_user_location(&self, location: UserLocation, state: NavState) -> NavState;
}

/// Creates a new navigation controller for the given route and configuration.
///
/// It returns an Arc-wrapped trait object implementing `Navigator`.
/// If `should_record` is true, it creates a controller with event recording enabled.
#[cfg_attr(feature = "uniffi", uniffi::export)]
pub fn create_navigator(
    route: Route,
    config: NavigationControllerConfig,
    should_record: bool,
) -> Arc<dyn Navigator> {
    if should_record {
        // Creates a navigation controller with a wrapper that records events.
        // TODO: Currently just returns the regular controller
        Arc::new(NavigationController { route, config })
    } else {
        // Creates a normal navigation controller.
        Arc::new(NavigationController { route, config })
    }
}

/// Manages the navigation lifecycle through a route,
/// returning an updated state given inputs like user location.
///
/// Notes for implementing a new platform:
/// - A controller is bound to a single route; if you want recalculation, create a new instance.
/// - This is a pure type (no interior mutability), so a core function of your platform code is responsibly managing mutable state.
#[cfg_attr(feature = "uniffi", derive(uniffi::Object))]
pub struct NavigationController {
    route: Route,
    config: NavigationControllerConfig,
}

#[cfg_attr(feature = "uniffi", uniffi::export)]
impl NavigationController {
    #[cfg_attr(feature = "uniffi", uniffi::constructor)]
    /// Create a navigation controller for a route and configuration.
    pub fn new(route: Route, config: NavigationControllerConfig) -> Self {
        Self { route, config }
    }
}

impl Navigator for NavigationController {
    /// Returns initial trip state as if the user had just started the route with no progress.
    fn get_initial_state(&self, location: UserLocation) -> NavState {
        let remaining_steps = self.route.steps.clone();

        let initial_summary = TripSummary {
            distance_traveled: 0.0,
            snapped_distance_traveled: 0.0,
            started_at: Utc::now(),
            ended_at: None,
        };

        let Some(current_route_step) = remaining_steps.first() else {
            // Bail early; if we don't have any steps, this is a useless route
            return NavState::complete(location, initial_summary);
        };

        // TODO: We could move this to the Route struct or NavigationController directly to only calculate it once.
        let current_step_linestring = current_route_step.get_linestring();
        let (current_step_geometry_index, snapped_user_location) =
            self.snap_user_to_line(location, &current_step_linestring);

        let progress = calculate_trip_progress(
            &snapped_user_location.into(),
            &current_step_linestring,
            &remaining_steps,
        );
        let deviation = self.config.route_deviation_tracking.check_route_deviation(
            location,
            &self.route,
            current_route_step,
        );
        let visual_instruction = current_route_step
            .get_active_visual_instruction(progress.distance_to_next_maneuver)
            .cloned();
        let spoken_instruction = current_route_step
            .get_current_spoken_instruction(progress.distance_to_next_maneuver)
            .cloned();

        let annotation_json = current_step_geometry_index
            .and_then(|index| current_route_step.get_annotation_at_current_index(index));

        let trip_state = TripState::Navigating {
            current_step_geometry_index,
            user_location: location,
            snapped_user_location,
            remaining_steps,
            // Skip the first waypoint, as it is the current one
            remaining_waypoints: self.route.waypoints.iter().skip(1).copied().collect(),
            progress,
            summary: initial_summary,
            deviation,
            visual_instruction,
            spoken_instruction,
            annotation_json,
        };
        let next_advance = Arc::clone(&self.config.step_advance_condition);
        NavState::new(trip_state, next_advance)
    }

    /// Advances navigation to the next step (or finishes the route).
    ///
    /// Depending on the advancement strategy, this may be automatic.
    /// For other cases, it is desirable to advance to the next step manually (ex: walking in an
    /// urban tunnel). We leave this decision to the app developer and provide this as a convenience.
    ///
    /// This method takes the intermediate state (e.g., from `update_user_location`) and advances if necessary,
    /// and does not handle anything like snapping.
    fn advance_to_next_step(&self, state: NavState) -> NavState {
        match state.trip_state() {
            TripState::Navigating {
                user_location,
                ref remaining_steps,
                ref remaining_waypoints,
                summary,
                ..
            } => {
                let update = advance_step(remaining_steps);
                match update {
                    StepAdvanceStatus::Advanced { step: current_step } => {
                        // Apply the updates
                        let mut remaining_steps = remaining_steps.clone();
                        remaining_steps.remove(0);

                        // Create a new trip state with the updated current_step
                        // and remaining_steps
                        let trip_state = self.create_intermediate_trip_state(
                            state.trip_state(),
                            &user_location,
                            &current_step,
                            &remaining_steps,
                            &remaining_waypoints,
                        );

                        NavState::new(trip_state, state.step_advance_condition())
                    }
                    StepAdvanceStatus::EndOfRoute => {
                        NavState::complete(user_location, summary.clone())
                    }
                }
            }
            // Pass through
            TripState::Idle { .. } | TripState::Complete { .. } => state.clone(),
        }
    }

    /// Updates the user's current location and updates the navigation state accordingly.
    ///
    /// # Panics
    ///
    /// If there is no current step ([`TripState::Navigating`] has an empty `remainingSteps` value),
    /// this function will panic.
    fn update_user_location(&self, location: UserLocation, state: NavState) -> NavState {
        match state.trip_state() {
            TripState::Navigating {
                ref remaining_steps,
                ref remaining_waypoints,
                summary,
                ..
            } => {
                // Remaining steps is empty, the route is finished.
                let Some(current_step) = remaining_steps.first() else {
                    return NavState::complete(location, summary);
                };

                // Trim the remaining waypoints if needed.
                let remaining_waypoints = if self.should_advance_waypoint(&state.trip_state()) {
                    let mut remaining_waypoints = remaining_waypoints.clone();
                    remaining_waypoints.remove(0);
                    remaining_waypoints
                } else {
                    remaining_waypoints.clone()
                };

                // Get the step advance condition result.
                let next_step = remaining_steps.get(1).cloned();
                let step_advance_result = if remaining_steps.len() <= 2 {
                    self.config
                        .arrival_step_advance_condition
                        .should_advance_step(location, current_step.clone(), next_step)
                } else {
                    state.step_advance_condition().should_advance_step(
                        location,
                        current_step.clone(),
                        next_step,
                    )
                };

                let intermediate_nav_state = NavState::new(
                    self.create_intermediate_trip_state(
                        state.trip_state(),
                        &location,
                        current_step,
                        &remaining_steps,
                        &remaining_waypoints,
                    ),
                    step_advance_result.next_iteration,
                );

                if step_advance_result.should_advance {
                    // Advance to the next step
                    return self.advance_to_next_step(intermediate_nav_state);
                }

                intermediate_nav_state
            }
            // Pass through
            TripState::Idle { .. } | TripState::Complete { .. } => state.clone(),
        }
    }
}

/// Shared functionality for the navigation controller that is not exported by UniFFI.
impl NavigationController {
    /// Create an intermediate trip state with updated values,
    /// but does _not_ advance to the next step or handle arrival.
    ///
    /// Parameters:
    /// - `trip_state`: The existing/last trip state.
    /// - `location`: The user's current location.
    /// - `current_step`: The current route step.
    /// - `remaining_steps`: The remaining route steps.
    /// - `remaining_waypoints`: The remaining waypoints.
    ///
    /// Returns:
    /// - `TripState`: The intermediate trip state.
    fn create_intermediate_trip_state(
        &self,
        trip_state: TripState,
        location: &UserLocation,
        current_step: &RouteStep,
        remaining_steps: &Vec<RouteStep>,
        remaining_waypoints: &Vec<Waypoint>,
    ) -> TripState {
        match trip_state {
            TripState::Navigating {
                user_location: previous_user_location,
                snapped_user_location: previous_snapped_user_location,
                summary: previous_summary,
                ..
            } => {
                // Find the nearest point on the route line
                let current_step_linestring = current_step.get_linestring();
                let (current_step_geometry_index, snapped_user_location) =
                    self.snap_user_to_line(*location, &current_step_linestring);

                let deviation = self.config.route_deviation_tracking.check_route_deviation(
                    *location,
                    &self.route,
                    current_step,
                );

                // Update trip summary with accumulated distance
                let updated_summary = previous_summary.update(
                    &previous_user_location,
                    &location,
                    &previous_snapped_user_location,
                    &snapped_user_location,
                );

                let progress = calculate_trip_progress(
                    &snapped_user_location.into(),
                    &current_step_linestring,
                    &remaining_steps,
                );

                let visual_instruction = current_step
                    .get_active_visual_instruction(progress.distance_to_next_maneuver)
                    .cloned();
                let spoken_instruction = current_step
                    .get_current_spoken_instruction(progress.distance_to_next_maneuver)
                    .cloned();
                let annotation_json = current_step_geometry_index
                    .and_then(|index| current_step.get_annotation_at_current_index(index));

                TripState::Navigating {
                    current_step_geometry_index,
                    user_location: location.clone(),
                    snapped_user_location,
                    remaining_steps: remaining_steps.clone(),
                    remaining_waypoints: remaining_waypoints.clone(),
                    progress,
                    summary: updated_summary,
                    deviation,
                    visual_instruction,
                    spoken_instruction,
                    annotation_json,
                }
            }
            // Pass through
            TripState::Idle { .. } | TripState::Complete { .. } => trip_state,
        }
    }

    /// Snaps the user's location to the route line and updates the user's course if necessary.
    ///
    /// This bundles all work related to snapping the user's location to the route line and is not intended to be exported.
    ///
    /// Returns the index of the closest segment origin to the snapped user location as well as the snapped user location.
    fn snap_user_to_line(
        &self,
        location: UserLocation,
        line: &LineString,
    ) -> (Option<u64>, UserLocation) {
        // Snap the user's latitude and longitude to the line.
        let snapped_user_location = snap_user_location_to_line(location, line);

        // Get the index of the closest segment origin to the snapped user location.
        let current_step_geometry_index =
            index_of_closest_segment_origin(snapped_user_location, line);

        // Snap the user's course to the line if the configuration specifies it.
        let snapped_with_course: UserLocation = match &self.config.snapped_location_course_filtering
        {
            models::CourseFiltering::SnapToRoute => {
                apply_snapped_course(snapped_user_location, current_step_geometry_index, line)
            }
            models::CourseFiltering::Raw => snapped_user_location,
        };

        (current_step_geometry_index, snapped_with_course)
    }

    /// Determines if the navigation controller should advance to the next waypoint.
    fn should_advance_waypoint(&self, state: &TripState) -> bool {
        match state {
            TripState::Navigating {
                snapped_user_location,
                ref remaining_waypoints,
                ..
            } => {
                // Update remaining waypoints
                remaining_waypoints.first().is_some_and(|waypoint| {
                    let current_location: Point = snapped_user_location.coordinates.into();
                    let next_waypoint: Point = waypoint.coordinate.into();
                    match self.config.waypoint_advance {
                        WaypointAdvanceMode::WaypointWithinRange(range) => {
                            Haversine.distance(current_location, next_waypoint) < range
                        }
                    }
                })
            }
            TripState::Idle { .. } | TripState::Complete { .. } => false,
        }
    }
}

/// JavaScript wrapper for `NavigationController`.
#[cfg(feature = "wasm-bindgen")]
#[wasm_bindgen(js_name = NavigationController)]
pub struct JsNavigationController(Arc<dyn Navigator>);

#[cfg(feature = "wasm-bindgen")]
#[wasm_bindgen(js_class = NavigationController)]
impl JsNavigationController {
    #[wasm_bindgen(constructor)]
    pub fn new(
        route: JsValue,
        config: JsValue,
        should_record: JsValue,
    ) -> Result<JsNavigationController, JsValue> {
        let route: Route = serde_wasm_bindgen::from_value(route)?;
<<<<<<< HEAD
        let config: JsNavigationControllerConfig = serde_wasm_bindgen::from_value(config)?;
=======
        let config: SerializableNavigationControllerConfig =
            serde_wasm_bindgen::from_value(config)?;
>>>>>>> a5fd9edc
        let should_record: bool = serde_wasm_bindgen::from_value(should_record)?;

        Ok(JsNavigationController(create_navigator(
            route,
            config.into(),
            should_record,
        )))
    }

    #[wasm_bindgen(js_name = getInitialState)]
    pub fn get_initial_state(&self, location: JsValue) -> Result<JsValue, JsValue> {
        let location: UserLocation = serde_wasm_bindgen::from_value(location)?;
        let nav_state = self.0.get_initial_state(location);
        let result: JsNavState = nav_state.into();

        serde_wasm_bindgen::to_value(&result).map_err(|e| JsValue::from_str(&format!("{:?}", e)))
    }

    #[wasm_bindgen(js_name = advanceToNextStep)]
    pub fn advance_to_next_step(&self, state: JsValue) -> Result<JsValue, JsValue> {
        let state: JsNavState = serde_wasm_bindgen::from_value(state)?;
        let new_state = self.0.advance_to_next_step(state.into());

        serde_wasm_bindgen::to_value(&JsNavState::from(new_state))
            .map_err(|e| JsValue::from_str(&format!("{:?}", e)))
    }

    #[wasm_bindgen(js_name = updateUserLocation)]
    pub fn update_user_location(
        &self,
        location: JsValue,
        state: JsValue,
    ) -> Result<JsValue, JsValue> {
        let location: UserLocation = serde_wasm_bindgen::from_value(location)?;
        let state: JsNavState = serde_wasm_bindgen::from_value(state)?;
        let new_state = self.0.update_user_location(location, state.into());

        serde_wasm_bindgen::to_value(&JsNavState::from(new_state))
            .map_err(|e| JsValue::from_str(&format!("{:?}", e)))
    }
}

#[cfg(test)]
mod tests {
    use super::step_advance::StepAdvanceCondition;
    use super::*;
    use crate::deviation_detection::{RouteDeviation, RouteDeviationTracking};
    use crate::navigation_controller::models::CourseFiltering;
    use crate::navigation_controller::step_advance::conditions::{
        DistanceEntryAndExitCondition, DistanceToEndOfStepCondition,
    };
    use crate::navigation_controller::test_helpers::{
        get_test_route, nav_controller_insta_settings, TestRoute,
    };
    use crate::simulation::{
        advance_location_simulation, location_simulation_from_route, LocationBias,
    };
    use std::sync::Arc;

    fn test_full_route_state_snapshot(
        route: Route,
        step_advance_condition: Arc<dyn StepAdvanceCondition>,
    ) -> Vec<TripState> {
        let mut simulation_state =
            location_simulation_from_route(&route, Some(10.0), LocationBias::None)
                .expect("Unable to create simulation");

        let controller = create_navigator(
            route,
            NavigationControllerConfig {
                waypoint_advance: WaypointAdvanceMode::WaypointWithinRange(100.0),
                // Careful setup: if the user is ever off the route
                // (ex: because of an improper automatic step advance),
                // we want to know about it.
                route_deviation_tracking: RouteDeviationTracking::StaticThreshold {
                    minimum_horizontal_accuracy: 0,
                    max_acceptable_deviation: 0.0,
                },
                snapped_location_course_filtering: CourseFiltering::Raw,
                step_advance_condition,
                arrival_step_advance_condition: Arc::new(DistanceToEndOfStepCondition {
                    distance: 5,
                    minimum_horizontal_accuracy: 0,
                }),
            },
            false,
        );

        let mut state = controller.get_initial_state(simulation_state.current_location);
        let mut states = vec![state.clone()];
        loop {
            let new_simulation_state = advance_location_simulation(&simulation_state);
            let new_state =
                controller.update_user_location(new_simulation_state.current_location, state);

            match new_state.trip_state() {
                TripState::Idle { .. } => {}
                TripState::Navigating {
                    current_step_geometry_index,
                    ref remaining_steps,
                    ref deviation,
                    ..
                } => {
                    if let Some(index) = current_step_geometry_index {
                        let geom_length = remaining_steps[0].geometry.len() as u64;
                        // Regression test that the geometry index is valid
                        assert!(
                            index < geom_length,
                            "index = {index}, geom_length = {geom_length}"
                        );
                    }

                    // Regression test that we are never marked as off the route.
                    // We used to encounter this with relative step advance on self-intersecting
                    // routes, for example.
                    assert_eq!(deviation, &RouteDeviation::NoDeviation);
                }
                TripState::Complete { .. } => {
                    states.push(new_state);
                    break;
                }
            }

            simulation_state = new_simulation_state;
            state = new_state.clone();
            states.push(new_state);
        }

        states.into_iter().map(|state| state.trip_state()).collect()
    }

    // Full simulations for several routes with different settings

    #[test]
    fn test_extended_exact_distance() {
        nav_controller_insta_settings().bind(|| {
            insta::assert_yaml_snapshot!(test_full_route_state_snapshot(
                get_test_route(TestRoute::Extended),
                Arc::new(DistanceToEndOfStepCondition {
                    distance: 0,
                    minimum_horizontal_accuracy: 0,
                })
            ));
        });
    }

    #[test]
    fn test_extended_relative_linestring() {
        nav_controller_insta_settings().bind(|| {
            insta::assert_yaml_snapshot!(test_full_route_state_snapshot(
                get_test_route(TestRoute::Extended),
                Arc::new(DistanceEntryAndExitCondition::new(0, 0, 0))
            ));
        });
    }

    #[test]
    fn test_self_intersecting_exact_distance() {
        nav_controller_insta_settings().bind(|| {
            insta::assert_yaml_snapshot!(test_full_route_state_snapshot(
                get_test_route(TestRoute::SelfIntersecting),
                Arc::new(DistanceToEndOfStepCondition {
                    distance: 0,
                    minimum_horizontal_accuracy: 0,
                })
            ));
        });
    }

    #[test]
    fn test_self_intersecting_relative_linestring() {
        nav_controller_insta_settings().bind(|| {
            insta::assert_yaml_snapshot!(test_full_route_state_snapshot(
                get_test_route(TestRoute::SelfIntersecting),
                Arc::new(DistanceEntryAndExitCondition::new(0, 0, 0))
            ));
        });
    }

    #[test]
    fn test_self_intersecting_relative_linestring_min_line_distance() {
        nav_controller_insta_settings().bind(|| {
            insta::assert_yaml_snapshot!(test_full_route_state_snapshot(
                get_test_route(TestRoute::SelfIntersecting),
                Arc::new(DistanceToEndOfStepCondition {
                    distance: 0,
                    minimum_horizontal_accuracy: 0,
                })
            ));
        });
    }
}<|MERGE_RESOLUTION|>--- conflicted
+++ resolved
@@ -406,12 +406,8 @@
         should_record: JsValue,
     ) -> Result<JsNavigationController, JsValue> {
         let route: Route = serde_wasm_bindgen::from_value(route)?;
-<<<<<<< HEAD
-        let config: JsNavigationControllerConfig = serde_wasm_bindgen::from_value(config)?;
-=======
         let config: SerializableNavigationControllerConfig =
             serde_wasm_bindgen::from_value(config)?;
->>>>>>> a5fd9edc
         let should_record: bool = serde_wasm_bindgen::from_value(should_record)?;
 
         Ok(JsNavigationController(create_navigator(
