//! State and configuration data models.

use super::step_advance::conditions::ManualStepCondition;
use super::step_advance::{SerializableStepAdvanceCondition, StepAdvanceCondition};
use crate::algorithms::distance_between_locations;
use crate::deviation_detection::{RouteDeviation, RouteDeviationTracking};
use crate::models::{
    Route, RouteStep, SpokenInstruction, UserLocation, VisualInstruction, Waypoint,
};

#[cfg(feature = "alloc")]
use alloc::vec::Vec;
use chrono::{DateTime, Utc};
use serde::{Deserialize, Serialize};
use std::sync::Arc;
#[cfg(feature = "wasm-bindgen")]
use tsify::Tsify;

/// The navigation state.
///
/// This is typically created from an initial trip state
/// and conditions for advancing navigation to the next step.
/// Any internal navigation state is packed in here so that
/// the navigation controller can remain functionally pure.
#[derive(Clone)]
#[cfg_attr(feature = "uniffi", derive(uniffi::Record))]
pub struct NavState {
    trip_state: TripState,
    // This has to be here because we actually do need to update the internal state that changes throughout navigation.
    step_advance_condition: Arc<dyn StepAdvanceCondition>,
    recording_events: Option<Vec<NavigationRecordingEvent>>,
}

impl NavState {
    /// Creates a new navigation state with the provided trip state and step advance condition.
    pub fn new(
        trip_state: TripState,
        step_advance_condition: Arc<dyn StepAdvanceCondition>,
    ) -> Self {
        Self {
            trip_state,
            step_advance_condition,
            recording_events: None,
        }
    }

    /// Creates a new idle navigation state (no trip currently in progress, but still tracking the user's location).
    pub fn idle(user_location: Option<UserLocation>) -> Self {
        Self {
            trip_state: TripState::Idle { user_location },
            step_advance_condition: Arc::new(ManualStepCondition {}), // No op condition.
            recording_events: None,
        }
    }

    /// Creates a navigation state indicating the trip is complete (arrived at the destination but still tracking the user's location).
    ///
    /// The summary is retained as a snapshot (the caller should have this from the last known state).
    pub fn complete(user_location: UserLocation, last_summary: TripSummary) -> Self {
        Self {
            trip_state: TripState::Complete {
                user_location,
                summary: TripSummary {
                    ended_at: Some(Utc::now()),
                    ..last_summary
                },
            },
            step_advance_condition: Arc::new(ManualStepCondition {}), // No op condition.
            recording_events: None,
        }
    }

    #[inline]
    pub fn trip_state(&self) -> TripState {
        self.trip_state.clone()
    }

    #[inline]
    pub fn step_advance_condition(&self) -> Arc<dyn StepAdvanceCondition> {
        self.step_advance_condition.clone()
    }
}

#[cfg(feature = "wasm-bindgen")]
#[derive(Serialize, Deserialize, Tsify)]
#[serde(rename_all = "camelCase")]
#[tsify(into_wasm_abi, from_wasm_abi)]
pub struct JsNavState {
    trip_state: TripState,
    // This has to be here because we actually do need to update the internal state that changes throughout navigation.
<<<<<<< HEAD
    step_advance_condition: JsStepAdvanceCondition,
=======
    step_advance_condition: SerializableStepAdvanceCondition,
>>>>>>> a5fd9edc
    recording_events: Option<Vec<NavigationRecordingEvent>>,
}

#[cfg(feature = "wasm-bindgen")]
impl From<JsNavState> for NavState {
    fn from(value: JsNavState) -> Self {
        Self {
            trip_state: value.trip_state,
            step_advance_condition: value.step_advance_condition.into(),
            recording_events: value.recording_events,
        }
    }
}

#[cfg(feature = "wasm-bindgen")]
impl From<NavState> for JsNavState {
    fn from(value: NavState) -> Self {
        Self {
            trip_state: value.trip_state,
            step_advance_condition: value.step_advance_condition.to_js(),
            recording_events: value.recording_events,
        }
    }
}

/// High-level state describing progress through a route.
#[derive(Debug, Clone, PartialEq, Serialize, Deserialize)]
#[cfg_attr(feature = "uniffi", derive(uniffi::Record))]
#[cfg_attr(feature = "wasm-bindgen", derive(Tsify))]
#[cfg_attr(any(feature = "wasm-bindgen", test), serde(rename_all = "camelCase"))]
#[cfg_attr(feature = "wasm-bindgen", tsify(into_wasm_abi, from_wasm_abi))]
pub struct TripProgress {
    /// The distance to the next maneuver, in meters.
    pub distance_to_next_maneuver: f64,
    /// The total distance remaining in the trip, in meters.
    ///
    /// This is the sum of the distance remaining in the current step and the distance remaining in all subsequent steps.
    pub distance_remaining: f64,
    /// The total duration remaining in the trip, in seconds.
    pub duration_remaining: f64,
}

/// Information pertaining to the user's full navigation trip. This includes
/// simple stats like total duration and distance.
#[derive(Debug, Clone, PartialEq, Serialize, Deserialize)]
#[cfg_attr(feature = "uniffi", derive(uniffi::Record))]
#[cfg_attr(feature = "wasm-bindgen", derive(Tsify))]
#[cfg_attr(any(feature = "wasm-bindgen", test), serde(rename_all = "camelCase"))]
#[cfg_attr(feature = "wasm-bindgen", tsify(into_wasm_abi, from_wasm_abi))]
pub struct TripSummary {
    /// The total raw distance traveled in the trip, in meters.
    pub distance_traveled: f64,
    /// The total snapped distance traveled in the trip, in meters.
    pub snapped_distance_traveled: f64,
    /// When the trip was started.
    #[cfg_attr(feature = "wasm-bindgen", tsify(type = "Date"))]
    pub started_at: DateTime<Utc>,
    /// When the trip was completed or canceled.
    #[cfg_attr(feature = "wasm-bindgen", tsify(type = "Date | null"))]
    pub ended_at: Option<DateTime<Utc>>,
}

impl TripSummary {
    pub(crate) fn update(
        &self,
        previous_location: &UserLocation,
        current_location: &UserLocation,
        previous_snapped_location: &UserLocation,
        current_snapped_location: &UserLocation,
    ) -> Self {
        // Calculate distance increment between the user locations.
        let distance_increment = distance_between_locations(previous_location, current_location);
        let snapped_distance_increment =
            distance_between_locations(previous_snapped_location, current_snapped_location);

        TripSummary {
            distance_traveled: self.distance_traveled + distance_increment,
            snapped_distance_traveled: self.snapped_distance_traveled + snapped_distance_increment,
            started_at: self.started_at,
            ended_at: self.ended_at,
        }
    }
}

/// The state of a navigation session.
///
/// This is produced by [`NavigationController`](super::NavigationController) methods
/// including [`get_initial_state`](super::NavigationController::get_initial_state)
/// and [`update_user_location`](super::NavigationController::update_user_location).
#[derive(Debug, Clone, PartialEq, Serialize, Deserialize)]
#[cfg_attr(feature = "uniffi", derive(uniffi::Enum))]
#[cfg_attr(feature = "wasm-bindgen", derive(Tsify))]
#[cfg_attr(feature = "wasm-bindgen", tsify(into_wasm_abi, from_wasm_abi))]
#[allow(clippy::large_enum_variant)]
pub enum TripState {
    /// The navigation controller is idle and there is no active trip.
    Idle { user_location: Option<UserLocation> },
    #[cfg_attr(feature = "wasm-bindgen", serde(rename_all = "camelCase"))]
    /// The navigation controller is actively navigating a trip.
    Navigating {
        /// The index of the closest coordinate to the user's snapped location.
        ///
        /// This index is relative to the *current* [`RouteStep`]'s geometry.
        current_step_geometry_index: Option<u64>,
        /// The user's raw location.
        ///
        /// This is more useful than the snapped location when the user is off route,
        /// or in special situations like pedestrian navigation.
        user_location: UserLocation,
        /// The user's location as if they were exactly on the route.
        ///
        /// This is derived by snapping the latitude and longitude to the closest point on the route line,
        /// regardless of where they actually are.
        /// This is desirable as it makes the navigation experience better for vehicular navigation,
        /// removing GPS noise as long as the user is deemed to be on the route.
        ///
        /// All other properties from the [`UserLocation`], including speed and course,
        /// are not affected by snapping.
        snapped_user_location: UserLocation,
        /// The ordered list of steps that remain in the trip.
        ///
        /// The step at the front of the list is always the current step.
        /// We currently assume that you cannot move backward to a previous step.
        remaining_steps: Vec<RouteStep>,
        /// Remaining waypoints to visit on the route.
        ///
        /// The waypoint at the front of the list is always the *next* waypoint "goal."
        /// Unlike the current step, there is no value in tracking the "current" waypoint,
        /// as the main use of waypoints is recalculation when the user deviates from the route.
        /// (In most use cases, a route will have only two waypoints, but more complex use cases
        /// may have multiple intervening points that are visited along the route.)
        /// This list is updated as the user advances through the route.
        remaining_waypoints: Vec<Waypoint>,
        /// The trip progress includes information that is useful for showing the
        /// user's progress along the full navigation trip, the route and its components.
        progress: TripProgress,
        /// Information pertaining to the user's full navigation trip. This includes
        /// simple stats like total duration, and distance.
        summary: TripSummary,
        /// The route deviation status: is the user following the route or not?
        deviation: RouteDeviation,
        /// The visual instruction that should be displayed in the user interface.
        visual_instruction: Option<VisualInstruction>,
        /// The most recent spoken instruction that should be synthesized using TTS.
        ///
        /// Note it is the responsibility of the platform layer to ensure that utterances are not synthesized multiple times. This property simply reports the current spoken instruction.
        spoken_instruction: Option<SpokenInstruction>,
        /// Annotation data at the current location.
        /// This is represented as a json formatted byte array to allow for flexible encoding of custom annotations.
        annotation_json: Option<String>,
    },
    /// The navigation controller has reached the end of the trip.
    Complete {
        user_location: UserLocation,
        /// Information pertaining to the user's full navigation trip. This includes
        /// simple stats like total duration, and distance.
        summary: TripSummary,
    },
}

#[allow(clippy::large_enum_variant)]
pub enum StepAdvanceStatus {
    /// Navigation has advanced, and the information on the next step is embedded.
    Advanced { step: RouteStep },
    /// Navigation has reached the end of the route.
    EndOfRoute,
}

/// Controls filtering/post-processing of user course by the [`NavigationController`].
#[derive(Debug, Copy, Clone, Serialize, Deserialize)]
#[cfg_attr(feature = "uniffi", derive(uniffi::Enum))]
#[cfg_attr(feature = "wasm-bindgen", derive(Tsify))]
#[cfg_attr(feature = "wasm-bindgen", tsify(from_wasm_abi))]
pub enum CourseFiltering {
    /// Snap the user's course to the current step's linestring using the next index in the step's geometry.
    ///
    // TODO: We could make this more flexible by allowing the user to specify number of indices to average, etc.
    SnapToRoute,

    /// Use the raw course as reported by the location provider with no processing.
    Raw,
}

/// Controls when a waypoint should be marked as complete.
///
/// While a route may consist of thousands of points, waypoints are special.
/// A simple trip will have only one waypoint: the final destination.
/// A more complex trip may have several intermediate stops.
/// Just as the navigation state keeps track of which steps remain in the route,
/// it also tracks which waypoints are still remaining.
///
/// Tracking waypoints enables Ferrostar to reroute users when they stray off the route line.
/// The waypoint advance mode specifies how the framework decides
/// that a waypoint has been visited (and is removed from the list).
///
/// NOTE: Advancing to the next *step* and advancing to the next *waypoint*
/// are separate processes.
/// This will not normally cause any issues, but keep in mind that
/// manually advancing to the next step does not *necessarily* imply
/// that the waypoint will be marked as complete!
#[derive(Debug, Copy, Clone, Serialize, Deserialize)]
#[cfg_attr(feature = "uniffi", derive(uniffi::Enum))]
#[cfg_attr(feature = "wasm-bindgen", derive(Tsify))]
#[cfg_attr(feature = "wasm-bindgen", tsify(from_wasm_abi))]
pub enum WaypointAdvanceMode {
    /// Advance when the waypoint is within a certain range of meters from the user's location.
    WaypointWithinRange(f64),
}

#[derive(Clone)]
#[cfg_attr(feature = "uniffi", derive(uniffi::Record))]
pub struct NavigationControllerConfig {
    /// Configures when navigation advances to the next waypoint in the route.
    pub waypoint_advance: WaypointAdvanceMode,
    /// Configures when navigation advances to the next step in the route.
    pub step_advance_condition: Arc<dyn StepAdvanceCondition>,
    /// A special advance condition used for the final 2 route steps (last and arrival).
    ///
    /// This exists because several of our step advance conditions require entry and
    /// exit from a step's geometry. The end of the route/arrival doesn't always accommodate
    /// the expected location updates for the core step advance condition.
    pub arrival_step_advance_condition: Arc<dyn StepAdvanceCondition>,
    /// Configures when the user is deemed to be off course.
    ///
    /// NOTE: This is distinct from the action that is taken.
    /// It is only the determination that the user has deviated from the expected route.
    pub route_deviation_tracking: RouteDeviationTracking,
    /// Configures how the heading component of the snapped location is reported in [`TripState`].
    pub snapped_location_course_filtering: CourseFiltering,
}

#[derive(Serialize, Deserialize)]
#[cfg_attr(feature = "wasm-bindgen", derive(Tsify))]
#[cfg_attr(feature = "wasm-bindgen", serde(rename_all = "camelCase"))]
#[cfg_attr(feature = "wasm-bindgen", tsify(from_wasm_abi))]
pub struct SerializableNavigationControllerConfig {
    /// Configures when navigation advances to the next waypoint in the route.
    pub waypoint_advance: WaypointAdvanceMode,
    /// Configures when navigation advances to the next step in the route.
    pub step_advance_condition: SerializableStepAdvanceCondition,
    /// A special advance condition used for the final 2 route steps (last and arrival).
    ///
    /// This exists because several of our step advance conditions require entry and
    /// exit from a step's geometry. The end of the route/arrival doesn't always accommodate
    /// the expected location updates for the core step advance condition.
    pub arrival_step_advance_condition: SerializableStepAdvanceCondition,
    /// Configures when the user is deemed to be off course.
    ///
    /// NOTE: This is distinct from the action that is taken.
    /// It is only the determination that the user has deviated from the expected route.
    pub route_deviation_tracking: RouteDeviationTracking,
    /// Configures how the heading component of the snapped location is reported in [`TripState`].
    pub snapped_location_course_filtering: CourseFiltering,
}

impl From<SerializableNavigationControllerConfig> for NavigationControllerConfig {
    fn from(js_config: SerializableNavigationControllerConfig) -> Self {
        Self {
            waypoint_advance: js_config.waypoint_advance,
            step_advance_condition: js_config.step_advance_condition.into(),
            arrival_step_advance_condition: js_config.arrival_step_advance_condition.into(),
            route_deviation_tracking: js_config.route_deviation_tracking,
            snapped_location_course_filtering: js_config.snapped_location_course_filtering,
        }
    }
}

<<<<<<< HEAD
#[cfg_attr(feature = "uniffi", derive(uniffi::Record))]
#[derive(Clone)]
#[cfg_attr(any(feature = "wasm-bindgen", test), derive(Serialize, Deserialize))]
=======
impl From<NavigationControllerConfig> for SerializableNavigationControllerConfig {
    fn from(config: NavigationControllerConfig) -> Self {
        Self {
            waypoint_advance: config.waypoint_advance,
            step_advance_condition: config.step_advance_condition.to_js(),
            arrival_step_advance_condition: config.arrival_step_advance_condition.to_js(),
            route_deviation_tracking: config.route_deviation_tracking,
            snapped_location_course_filtering: config.snapped_location_course_filtering,
        }
    }
}

#[derive(Clone, Serialize, Deserialize)]
#[cfg_attr(feature = "uniffi", derive(uniffi::Record))]
>>>>>>> a5fd9edc
#[cfg_attr(feature = "wasm-bindgen", derive(Tsify))]
pub struct NavigationRecordingEvent {
    /// The timestamp of the event.
    pub timestamp: i64,
    /// Data associated with the event.
    pub event_data: NavigationRecordingEventData,
}

<<<<<<< HEAD
#[cfg_attr(feature = "uniffi", derive(uniffi::Enum))]
#[derive(Clone)]
#[cfg_attr(any(feature = "wasm-bindgen", test), derive(Serialize, Deserialize))]
=======
#[derive(Clone, Serialize, Deserialize)]
#[cfg_attr(feature = "uniffi", derive(uniffi::Enum))]
>>>>>>> a5fd9edc
#[cfg_attr(feature = "wasm-bindgen", derive(Tsify))]
pub enum NavigationRecordingEventData {
    LocationUpdate {
        /// Updated user location.
        user_location: UserLocation,
    },
    TripStateUpdate {
        /// Updated trip state.
        trip_state: TripState,
    },
    RouteUpdate {
        /// Updated route steps.
        route: Route,
    },
    Error {
        /// Error message.
        error_message: String,
    },
}<|MERGE_RESOLUTION|>--- conflicted
+++ resolved
@@ -88,11 +88,7 @@
 pub struct JsNavState {
     trip_state: TripState,
     // This has to be here because we actually do need to update the internal state that changes throughout navigation.
-<<<<<<< HEAD
-    step_advance_condition: JsStepAdvanceCondition,
-=======
     step_advance_condition: SerializableStepAdvanceCondition,
->>>>>>> a5fd9edc
     recording_events: Option<Vec<NavigationRecordingEvent>>,
 }
 
@@ -360,11 +356,6 @@
     }
 }
 
-<<<<<<< HEAD
-#[cfg_attr(feature = "uniffi", derive(uniffi::Record))]
-#[derive(Clone)]
-#[cfg_attr(any(feature = "wasm-bindgen", test), derive(Serialize, Deserialize))]
-=======
 impl From<NavigationControllerConfig> for SerializableNavigationControllerConfig {
     fn from(config: NavigationControllerConfig) -> Self {
         Self {
@@ -379,7 +370,6 @@
 
 #[derive(Clone, Serialize, Deserialize)]
 #[cfg_attr(feature = "uniffi", derive(uniffi::Record))]
->>>>>>> a5fd9edc
 #[cfg_attr(feature = "wasm-bindgen", derive(Tsify))]
 pub struct NavigationRecordingEvent {
     /// The timestamp of the event.
@@ -388,14 +378,8 @@
     pub event_data: NavigationRecordingEventData,
 }
 
-<<<<<<< HEAD
-#[cfg_attr(feature = "uniffi", derive(uniffi::Enum))]
-#[derive(Clone)]
-#[cfg_attr(any(feature = "wasm-bindgen", test), derive(Serialize, Deserialize))]
-=======
 #[derive(Clone, Serialize, Deserialize)]
 #[cfg_attr(feature = "uniffi", derive(uniffi::Enum))]
->>>>>>> a5fd9edc
 #[cfg_attr(feature = "wasm-bindgen", derive(Tsify))]
 pub enum NavigationRecordingEventData {
     LocationUpdate {
