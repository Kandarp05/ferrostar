--- conflicted
+++ resolved
@@ -306,22 +306,10 @@
     pub snapped_location_course_filtering: CourseFiltering,
 }
 
-<<<<<<< HEAD
-pub struct InitialNavigationState {
-    /// The user location at the start of the navigation session.
-    pub user_location: UserLocation,
-    /// The trip state at the start of the navigation session.
-    pub trip_state: TripState,
-    /// The route that the user is navigating.
-    pub route: Route,
-}
-
 #[cfg_attr(feature = "uniffi", derive(uniffi::Record))]
 #[derive(Clone, Debug, PartialEq)]
 #[cfg_attr(any(feature = "wasm-bindgen", test), derive(Serialize, Deserialize))]
 #[cfg_attr(feature = "wasm-bindgen", derive(Tsify))]
-=======
->>>>>>> c6c2a60b
 pub struct NavigationRecordingEvent {
     /// The timestamp of the event.
     pub timestamp: i64,
