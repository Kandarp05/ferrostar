--- conflicted
+++ resolved
@@ -163,11 +163,7 @@
           @Composable
           get() =
               MaterialTheme.typography.labelSmall.copy(
-<<<<<<< HEAD
-                  color = MaterialTheme.colorScheme.onSecondary)
-=======
                   color = MaterialTheme.colorScheme.onBackground)
->>>>>>> 211e0cbf
 
         override val exitIconColor: Color
           @Composable get() = MaterialTheme.colorScheme.onSecondary
