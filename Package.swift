--- conflicted
+++ resolved
@@ -17,11 +17,7 @@
     )
 } else {
     let releaseTag = "0.11.0"
-<<<<<<< HEAD
-    let releaseChecksum = "984d583a6a5f84400129c2c23d9029a76d8f45be3317328c43d6c686c6fdce26"
-=======
     let releaseChecksum = "cc959191f3d066f628264c103e5ea0c3544664ffd0e61907e082d7f1a4d8c5d2"
->>>>>>> 7909a39d
     binaryTarget = .binaryTarget(
         name: "FerrostarCoreRS",
         url: "https://github.com/stadiamaps/ferrostar/releases/download/\(releaseTag)/libferrostar-rs.xcframework.zip",
